--- conflicted
+++ resolved
@@ -1,30 +1,24 @@
 """Authentication endpoints."""
 
-<<<<<<< HEAD
 import logging
 from http import HTTPStatus
+from typing import Annotated
 
 from fastapi import (
     APIRouter, Depends, HTTPException, Request, status, Header, Form
 )
 from fastapi.responses import RedirectResponse
-=======
-from http import HTTPStatus
-from typing import Annotated
+
 
 from fastapi import APIRouter, Depends, Form, Header, HTTPException, Request, status
->>>>>>> edeca5b6
 
 from src.api.dependencies import (
     get_auth_service,
     get_email_service,
     get_reset_password_service,
     get_user_service,
-<<<<<<< HEAD
     get_reset_password_service,
     get_yandex_oauth_service,
-=======
->>>>>>> edeca5b6
 )
 from src.api.schemas.auth import (
     EmailConfirmation,
@@ -38,11 +32,8 @@
 from src.services.auth_service import AuthService
 from src.services.email_verification_service import EmailService
 from src.services.reset_password_service import ResetPasswordService
-<<<<<<< HEAD
 from src.services.yandex_oauth_service import YandexOAuthService
-=======
 from src.services.user_service import UserService
->>>>>>> edeca5b6
 
 setup_logging()
 

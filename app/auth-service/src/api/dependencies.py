"""API dependencies for dependency injection."""

from src.db.models.user import User
from src.services.auth_service import AuthService
from src.services.user_service import UserService
from src.services.email_verification_service import EmailService

from fastapi import Depends, HTTPException, Request, status


def get_auth_service(request: Request) -> AuthService:
    """Get the authentication service from the container."""
    return request.app.container.auth_service()


def get_user_service(request: Request) -> UserService:
    """Get user service from the container."""
    return request.app.container.user_service()


def get_email_service(request: Request) -> EmailService:
    """Get email service from the container."""
    return request.app.container.email_service()


async def get_current_active_user(
    user_service: UserService = Depends(get_user_service)
) -> User:
    """
    Get the current active user.

    Args:
        user_service: Current user service

    Returns:
        User: Current active authenticated user

    Raises:
        HTTPException: If user is inactive
    """

    if not user_service.user.is_active:
        raise HTTPException(
            status_code=status.HTTP_403_FORBIDDEN,
            detail="Inactive user",
        )

<<<<<<< HEAD
    return user_service.user
=======
    return current_user


async def has_permission(user: User, permission_name: str) -> bool:
    """
    Check if a user has a specific permission.

    Args:
        user: User object
        permission_name: Permission name to check

    Returns:
        bool: True if user has permission, False otherwise
    """

    if hasattr(user, "roles") and user.roles:
        if any(role.name == "admin" for role in user.roles):
            return True

        for role in user.roles:
            if hasattr(role, "permissions") and role.permissions:
                for permission in role.permissions:
                    if permission.name == permission_name:
                        return True

    return False


def require_permission(permission_name: str):
    """Dependency factory for permission-based access control."""

    async def dependency(current_user: User = Depends(get_current_user)):
        if not await has_permission(current_user, permission_name):
            raise HTTPException(
                status_code=status.HTTP_403_FORBIDDEN,
                detail=f"Not authorized to perform this action. Missing permission: {permission_name}",
            )
        return current_user

    return dependency
>>>>>>> 4d3c6767
<|MERGE_RESOLUTION|>--- conflicted
+++ resolved
@@ -1,11 +1,14 @@
 """API dependencies for dependency injection."""
+
+from fastapi import Depends, HTTPException, Request, status
 
 from src.db.models.user import User
 from src.services.auth_service import AuthService
+from src.services.email_verification_service import EmailService
+from src.services.reset_password_service import ResetPasswordService
 from src.services.user_service import UserService
-from src.services.email_verification_service import EmailService
 
-from fastapi import Depends, HTTPException, Request, status
+
 
 
 def get_auth_service(request: Request) -> AuthService:
@@ -22,6 +25,9 @@
     """Get email service from the container."""
     return request.app.container.email_service()
 
+def get_reset_password_service(request: Request) -> ResetPasswordService:
+    """Get reset password service from the container."""
+    return request.app.container.reset_password_service()
 
 async def get_current_active_user(
     user_service: UserService = Depends(get_user_service)
@@ -45,11 +51,7 @@
             detail="Inactive user",
         )
 
-<<<<<<< HEAD
     return user_service.user
-=======
-    return current_user
-
 
 async def has_permission(user: User, permission_name: str) -> bool:
     """
@@ -79,7 +81,7 @@
 def require_permission(permission_name: str):
     """Dependency factory for permission-based access control."""
 
-    async def dependency(current_user: User = Depends(get_current_user)):
+    async def dependency(current_user: User = Depends(get_current_active_user)):
         if not await has_permission(current_user, permission_name):
             raise HTTPException(
                 status_code=status.HTTP_403_FORBIDDEN,
@@ -87,5 +89,4 @@
             )
         return current_user
 
-    return dependency
->>>>>>> 4d3c6767
+    return dependency
"""API dependencies for dependency injection."""

from typing import Annotated

from jose import JWTError
from src.db.models.user import User
from src.services.auth_service import AuthService
from src.services.superuser_service import SuperuserService
from src.services.user_service import UserService

from fastapi import Depends, HTTPException, Request, status
from fastapi.security import OAuth2PasswordBearer


oauth2_scheme = OAuth2PasswordBearer(tokenUrl="/api/v1/auth/token")


def get_auth_service(request: Request) -> AuthService:
    """Get the authentication service from the container."""
    return request.app.container.auth_service()


def get_user_service(request: Request) -> UserService:
    """Get user service from the container."""
    return request.app.container.user_service()


<<<<<<< HEAD
async def get_current_user(request: Request) -> User:
=======
def get_superuser_service(request: Request) -> SuperuserService:
    """Get superuser service from the container."""
    return request.app.container.superuser_service()


async def get_current_user(
    token: Annotated[str, Depends(oauth2_scheme)],
    auth_service: Annotated[AuthService, Depends(get_auth_service)],
) -> User:
>>>>>>> 512ae5ce
    """
    Получает текущего пользователя из middleware.
    """
    return request.state.user



async def get_current_active_user(
    current_user: User = Depends(get_current_user),
) -> User:
    """
    Get the current active user.

    Args:
        current_user: Current authenticated user

    Returns:
        User: Current active user

    Raises:
        HTTPException: If user is inactive
    """
    if not current_user.is_active:
        raise HTTPException(
            status_code=status.HTTP_403_FORBIDDEN,
            detail="Inactive user",
        )

    return current_user


async def has_permission(user: User, permission_name: str) -> bool:
    """
    Check if a user has a specific permission.

    Args:
        user: User object
        permission_name: Permission name to check

    Returns:
        bool: True if user has permission, False otherwise
    """

    if user.is_superuser:
        return True

    if hasattr(user, "roles") and user.roles:
        if any(role.name == "admin" for role in user.roles):
            return True

        for role in user.roles:
            if hasattr(role, "permissions") and role.permissions:
                for permission in role.permissions:
                    if permission.name == permission_name:
                        return True

    return False


def require_permission(permission_name: str):
    """Dependency factory for permission-based access control."""

    async def dependency(current_user: User = Depends(get_current_user)):
        if not await has_permission(current_user, permission_name):
            raise HTTPException(
                status_code=status.HTTP_403_FORBIDDEN,
                detail=f"Not authorized to perform this action. Missing permission: {permission_name}",
            )
        return current_user

    return dependency


def require_superuser(
    current_user: Annotated[User, Depends(get_current_active_user)],
) -> User:
    """Dependency to ensure user is a superuser."""
    if not current_user.is_superuser:
        raise HTTPException(
            status_code=status.HTTP_403_FORBIDDEN,
            detail="This action requires superuser privileges",
        )
    return current_user<|MERGE_RESOLUTION|>--- conflicted
+++ resolved
@@ -25,24 +25,16 @@
     return request.app.container.user_service()
 
 
-<<<<<<< HEAD
-async def get_current_user(request: Request) -> User:
-=======
 def get_superuser_service(request: Request) -> SuperuserService:
     """Get superuser service from the container."""
     return request.app.container.superuser_service()
 
 
-async def get_current_user(
-    token: Annotated[str, Depends(oauth2_scheme)],
-    auth_service: Annotated[AuthService, Depends(get_auth_service)],
-) -> User:
->>>>>>> 512ae5ce
+async def get_current_user(request: Request) -> User:
     """
     Получает текущего пользователя из middleware.
     """
     return request.state.user
-
 
 
 async def get_current_active_user(

"""Configuration settings for the application."""

from functools import lru_cache

from pydantic import AnyHttpUrl, Field, PostgresDsn, RedisDsn, field_validator
from pydantic_settings import BaseSettings, SettingsConfigDict


class Settings(BaseSettings):
    """Application settings."""

    # Application settings
    project_name: str = "Auth Service"
    api_v1_prefix: str = "/api/v1"
    environment: str = Field(default="development")
    log_level: str = "INFO"

    # Authentication
    access_token_expire_minutes: int = 30
    refresh_token_expire_days: int = 7
    email_token_ttl_seconds: int = 600  # 10 minutes
<<<<<<< HEAD
    secrets_path: str = 'secrets'
    private_key: str | None = None # Value of private key
    public_key: str | None = None # Value of public key

    @field_validator("private_key", mode="before")
    def assemble_private_key(cls, v: str | None, values) -> str:
        """Assemble private_key from folder"""
        if v:
            return v
        try:
            path = values.data.get("secrets_path") + "/private_key.pem"
            return open(path, 'rb').read()
        except Exception:
            raise ValueError(f"Not found private_key.pem by path: {path}")

    @field_validator("public_key", mode="before")
    def assemble_public_key(cls, v: str | None, values) -> str:
        """Assemble public_key.pem from folder"""
        if v:
            return v
        try:
            path = values.data.get("secrets_path") + "/public_key.pem"
            return open(path, 'rb').read()
        except Exception:
            raise ValueError(f"Not found public_key.pem by path: {path}")
=======
    reset_token_ttl: int = 3600  # 1 hour
    max_requests_per_ttl: int = 5  # 5 attempts 
>>>>>>> 4d3c6767

    # PostgreSQL
    postgres_user: str
    postgres_password: str
    postgres_db: str
    postgres_host: str = "db"
    postgres_port: str = "5432"
    database_url: PostgresDsn | None = None

    # Redis
    cache_ttl: int = 3600

    @field_validator("database_url", mode="before")
    def assemble_db_url(cls, v: str | None, values) -> str:
        """Assemble database URL if not provided."""
        if v:
            return v

        return PostgresDsn.build(
            scheme="postgresql+asyncpg",
            username=values.data.get("postgres_user"),
            password=values.data.get("postgres_password"),
            host=values.data.get("postgres_host"),
            port=int(values.data.get("postgres_port")),
            path=f"{values.data.get('postgres_db') or ''}",
        )

    # Redis
    redis_host: str = "redis"
    redis_port: int = 6379
    redis_password: str | None = None
    redis_url: RedisDsn | None = None

    @field_validator("redis_url", mode="before")
    def assemble_redis_url(cls, v: str | None, values) -> str:
        """Assemble Redis URL if not provided."""
        if v:
            return v

        password_part = ""
        if values.data.get("redis_password"):
            password_part = f":{values.data.get('redis_password')}@"

        return f"redis://{password_part}{values.data.get('redis_host')}:{values.data.get('redis_port')}/0"

    # CORS
    cors_origins: list[AnyHttpUrl] | list[str] = []

    @field_validator("cors_origins", mode="before")
    def assemble_cors_origins(cls, v: str | list[str]) -> list[str]:
        """Parse string CORS origins into list of URLs."""
        if isinstance(v, str) and not v.startswith("["):
            # Return as strings to avoid validation issues
            origins = [url.strip() for url in v.split(",")]
            # Ensure each URL has a scheme
            for i, origin in enumerate(origins):
                if not origin.startswith(("http://", "https://")):
                    origins[i] = f"http://{origin}"
            return origins
        elif isinstance(v, list):
            return v
        raise ValueError("CORS_ORIGINS should be a comma-separated string of URLs")

    # Public paths
    public_paths: str | list[str] = []
    private_path_prefixes: str | list[str] | None = []

    @field_validator("public_paths", mode="before")
    def assemble_public_paths(cls, v: str | list[str]) -> list[str]:
        try:
            """Parse string PUBLIC_PATHS origins into list of PUBLIC_PATHs."""
            if isinstance(v, str) and not v.startswith("["):
                # Return as strings to avoid validation issues
                return [url.strip() for url in v.split(",")]
            elif isinstance(v, list):
                return v
            raise ValueError("PUBLIC_PATHS should be a comma-separated string of PATHs")
        except Exception:
            exit(1)
    
    @field_validator("private_path_prefixes", mode="before")
    def assemble_private_path_prefixes(
        cls, v: str | list[str]) -> list[str] | None:
        """Parse string PRIVATE_PATHS_PREFIX origins into list of PATHs."""
        if not v: return None
        if isinstance(v, str) and not v.startswith("["):
            # Return as strings to avoid validation issues
            return [url.strip() for url in v.split(",")]
        elif isinstance(v, list):
            return v
        raise ValueError("PUBLIC_PATHS should be a comma-separated string of PRIVATE_PATH_PREFIXES")

    model_config = SettingsConfigDict(
        env_file=".env",
        env_file_encoding="utf-8",
        # case_sensitive=True,
    )


@lru_cache
def get_settings() -> Settings:
    """Return cached settings instance."""
    return Settings()<|MERGE_RESOLUTION|>--- conflicted
+++ resolved
@@ -19,7 +19,11 @@
     access_token_expire_minutes: int = 30
     refresh_token_expire_days: int = 7
     email_token_ttl_seconds: int = 600  # 10 minutes
-<<<<<<< HEAD
+
+    reset_token_ttl: int = 3600  # 1 hour
+    max_requests_per_ttl: int = 5  # 5 attempts 
+
+    # JWT
     secrets_path: str = 'secrets'
     private_key: str | None = None # Value of private key
     public_key: str | None = None # Value of public key
@@ -45,10 +49,6 @@
             return open(path, 'rb').read()
         except Exception:
             raise ValueError(f"Not found public_key.pem by path: {path}")
-=======
-    reset_token_ttl: int = 3600  # 1 hour
-    max_requests_per_ttl: int = 5  # 5 attempts 
->>>>>>> 4d3c6767
 
     # PostgreSQL
     postgres_user: str

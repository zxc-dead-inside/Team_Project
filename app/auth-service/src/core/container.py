"""Dependency injection container for the application."""

from dependency_injector import containers, providers
from src.core.config import Settings
from src.db.database import Database
from src.db.repositories.login_history_repository import LoginHistoryRepository
from src.db.repositories.role_repository import RoleRepository
from src.db.repositories.user_repository import UserRepository
from src.services.auth_service import AuthService
from src.services.email_verification_service import EmailService
from src.services.redis_service import RedisService
<<<<<<< HEAD
from src.services.reset_password_service import ResetPasswordService
=======
from src.services.role_service import RoleService
>>>>>>> 0e145d74
from src.services.user_service import UserService

from fastapi import Depends, Request


def get_cache_service(request: Request) -> RedisService:
    """Get cache service from the container."""

class Container(containers.DeclarativeContainer):
    """Application container for dependency injection."""

    config = providers.Configuration()

    @classmethod
    def init_config_from_settings(cls, container, settings: Settings):
        """Initialize configuration from settings."""
        container.config.set("environment", settings.environment)
        container.config.set("log_level", settings.log_level)
        container.config.set("secret_key", settings.secret_key)
        container.config.set(
            "access_token_expire_minutes", settings.access_token_expire_minutes
        )
        container.config.set(
            "refresh_token_expire_days", settings.refresh_token_expire_days
        )
        container.config.set(
            "email_token_ttl_seconds", settings.email_token_ttl_seconds
        )
        container.config.set("database_url", str(settings.database_url))
        container.config.set("redis_url", str(settings.redis_url))
<<<<<<< HEAD
        container.config.set(
            "max_requests_per_ttl", int(settings.max_requests_per_ttl)
        )
        container.config.set("reset_token_ttl", int(settings.reset_token_ttl))
=======
        container.config.set("redis_url", str(settings.redis_url))
        container.config.set("cache_ttl", 3600)  # 1 hour default for cache TTL
>>>>>>> 0e145d74

    # Database
    db = providers.Singleton(
        Database,
        db_url=config.database_url,
    )

    # Repositories
    user_repository = providers.Factory(
        UserRepository,
        session_factory=db.provided.session,
    )
    
    # Cache service

    cache_service = providers.Singleton(
        RedisService,
        redis_url=config.redis_url
    )

    login_history_repository = providers.Factory(
        LoginHistoryRepository,
        session_factory=db.provided.session,
    )

    role_repository = providers.Factory(
        RoleRepository,
        session_factory=db.provided.session,
    )

    # Services
    redis_service = providers.Singleton(
        RedisService,
        redis_url=config.redis_url,
        default_ttl=config.cache_ttl,
    )

    email_service = providers.Factory(
        EmailService,
        secret_key=config.secret_key,
        email_token_ttl_seconds=config.email_token_ttl_seconds,
    )

    reset_password_service = providers.Factory(
        ResetPasswordService,
        user_repository = user_repository,
        reset_token_ttl = config.reset_token_ttl,
        max_requests_per_ttl = config.max_requests_per_ttl,
        secret_key = config.secret_key,
        cache_service = cache_service
    )

    auth_service = providers.Factory(
        AuthService,
        user_repository=user_repository,
        secret_key=config.secret_key,
        access_token_expire_minutes=config.access_token_expire_minutes,
        refresh_token_expire_days=config.refresh_token_expire_days,
        email_service=email_service,
    )

    user_service = providers.Factory(
        UserService,
        user_repository=user_repository,
        login_history_repository=login_history_repository,
        auth_service=auth_service,
    )

    role_service = providers.Factory(
        RoleService,
        role_repository=role_repository,
        redis_service=redis_service,
    )<|MERGE_RESOLUTION|>--- conflicted
+++ resolved
@@ -9,14 +9,11 @@
 from src.services.auth_service import AuthService
 from src.services.email_verification_service import EmailService
 from src.services.redis_service import RedisService
-<<<<<<< HEAD
 from src.services.reset_password_service import ResetPasswordService
-=======
 from src.services.role_service import RoleService
->>>>>>> 0e145d74
 from src.services.user_service import UserService
 
-from fastapi import Depends, Request
+from fastapi import Request
 
 
 def get_cache_service(request: Request) -> RedisService:
@@ -44,15 +41,12 @@
         )
         container.config.set("database_url", str(settings.database_url))
         container.config.set("redis_url", str(settings.redis_url))
-<<<<<<< HEAD
         container.config.set(
             "max_requests_per_ttl", int(settings.max_requests_per_ttl)
         )
         container.config.set("reset_token_ttl", int(settings.reset_token_ttl))
-=======
         container.config.set("redis_url", str(settings.redis_url))
         container.config.set("cache_ttl", 3600)  # 1 hour default for cache TTL
->>>>>>> 0e145d74
 
     # Database
     db = providers.Singleton(
@@ -66,13 +60,6 @@
         session_factory=db.provided.session,
     )
     
-    # Cache service
-
-    cache_service = providers.Singleton(
-        RedisService,
-        redis_url=config.redis_url
-    )
-
     login_history_repository = providers.Factory(
         LoginHistoryRepository,
         session_factory=db.provided.session,
@@ -102,7 +89,7 @@
         reset_token_ttl = config.reset_token_ttl,
         max_requests_per_ttl = config.max_requests_per_ttl,
         secret_key = config.secret_key,
-        cache_service = cache_service
+        cache_service = redis_service
     )
 
     auth_service = providers.Factory(

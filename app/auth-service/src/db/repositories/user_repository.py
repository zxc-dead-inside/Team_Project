"""Repository for User model operations."""

<<<<<<< HEAD
from sqlalchemy import select
=======
from uuid import UUID

from sqlalchemy import func, select
>>>>>>> 7aed2259
from sqlalchemy.orm import joinedload
from uuid import UUID
from src.db.models import Role
from src.db.models.user import User
from src.db.models.token_blacklist import TokenBlacklist
from src.db.models.login_history import LoginHistory


class UserRepository:
    """Repository for User model operations."""

    def __init__(self, session_factory):
        """Initialize the repository."""
        self.session_factory = session_factory

    async def get_by_id(self, user_id: UUID) -> User | None:
        """
        Get a user by ID with roles and permissions.

        Args:
            user_id: User`s ID to find User

        Returns:
            Optional[User]: User found by user_id, None otherwise
        """
        async with self.session_factory() as session:
            result = await session.execute(
                select(User)
                .options(joinedload(User.roles).joinedload(Role.permissions))
                .where(User.id == user_id)
            )
            return result.scalars().first()

    async def get_by_username(self, username: str) -> User | None:
        """
        Get a user by username.

        Args:
            username: username to find User

        Returns:
            Optional[User]: User found by username, None otherwise
        """
        async with self.session_factory() as session:
            result = await session.execute(
                select(User).where(User.username == username)
            )

            return result.scalars().first()

    async def get_by_email(self, email: str) -> User | None:
        """
        Get user by email.

        Args:
            email: email to find User

        Returns:
            Optional[User]: User found by email, None otherwise
        """
        async with self.session_factory() as session:
            result = await session.execute(select(User).where(User.email == email))
            return result.scalars().first()

    async def create(self, user: User) -> User:
        """
        Create a new user.

        Args:
            user: User to update

        Returns:
            User: Created User object
        """
        async with self.session_factory() as session:
            session.add(user)
            await session.commit()
            await session.refresh(user)
            return user

    async def update_history(self, login_history: LoginHistory) -> None:
        """
        Update a user logins history.

        Args:
            user: LoginHistory to update

        Returns:
            None
        """
        async with self.session_factory() as session:
            session.add(login_history)
            await session.flush()
            await session.refresh(login_history)
            return None

    async def update_token_blacklist(self, token: TokenBlacklist):
        """
        Add refresh_token to blacklist.

        Args:
            token: RefreshToken

        Returns:
            None
        """
        async with self.session_factory() as session:
            session.add(token)
            await session.flush()
            await session.refresh(token)
            return None

    async def get_token_from_blacklist(self, token_jti: UUID) -> UUID | None:
        """
        Get token from blacklist by jti.

        Args:
            token_jti: Token`s jti

        Returns:
            Optional[UUID(token)]: Token`s jti if found, None otherwise
        """
        async with self.session_factory() as session:
            result = await session.execute(
                select(TokenBlacklist).filter(TokenBlacklist.jti == token_jti))
            return result.scalars().first()

    async def update(self, user: User) -> User:
        """
        Update an existing user.

        Args:
            user: User to update

        Returns:
            User: Updated User object
        """
        async with self.session_factory() as session:
            session.add(user)
            await session.commit()
            await session.refresh(user)
            return user

    async def assign_role(self, user_id: UUID, role_id: UUID) -> User | None:
        """
        Assign a role to a user.

        Args:
            user_id: The user ID
            role_id: The role ID to assign

        Returns:
            User | None: Updated user or None if user or role not found
        """
        async with self.session_factory() as session:
            stmt_user = (
                select(User).where(User.id == user_id).options(joinedload(User.roles))
            )
            result_user = await session.execute(stmt_user)
            user = result_user.scalars().first()

            if not user:
                return None

            stmt_role = select(Role).where(Role.id == role_id)
            result_role = await session.execute(stmt_role)
            role = result_role.scalars().first()

            if not role:
                return None

            if role.id in [r.id for r in user.roles]:
                return user

            user.roles.append(role)
            await session.commit()

            stmt_updated = (
                select(User).where(User.id == user_id).options(joinedload(User.roles))
            )
            result_updated = await session.execute(stmt_updated)
            return result_updated.scalars().first()

    async def remove_role(self, user_id: UUID, role_id: UUID) -> User | None:
        """
        Remove a role from a user.

        Args:
            user_id: The user ID
            role_id: The role ID to remove

        Returns:
            User | None: Updated user or None if user or role not found or user doesn't have the role
        """
        async with self.session_factory() as session:
            stmt_user = (
                select(User).where(User.id == user_id).options(joinedload(User.roles))
            )
            result_user = await session.execute(stmt_user)
            user = result_user.scalars().first()

            if not user:
                return None

            stmt_role = select(Role).where(Role.id == role_id)
            result_role = await session.execute(stmt_role)
            role = result_role.scalars().first()

            if not role:
                return None

            if role.id not in [r.id for r in user.roles]:
                return None

            user.roles = [r for r in user.roles if r.id != role.id]
            await session.commit()

            stmt_updated = (
                select(User).where(User.id == user_id).options(joinedload(User.roles))
            )
            result_updated = await session.execute(stmt_updated)
            return result_updated.scalars().first()

    async def bulk_assign_roles(
        self, user_id: UUID, role_ids: list[UUID]
    ) -> tuple[User | None, list[str]]:
        """
        Assign multiple roles to a user.

        Args:
            user_id: The user ID
            role_ids: List of role IDs to assign

        Returns:
            tuple[User | None, list[str]]: Updated user and list of added role names, or None if user not found
        """
        async with self.session_factory() as session:
            stmt_user = (
                select(User).where(User.id == user_id).options(joinedload(User.roles))
            )
            result_user = await session.execute(stmt_user)
            user = result_user.scalars().first()

            if not user:
                return None, []

            user_role_ids = [r.id for r in user.roles]

            added_role_names = []
            for role_id in role_ids:
                if role_id not in user_role_ids:
                    stmt_role = select(Role).where(Role.id == role_id)
                    result_role = await session.execute(stmt_role)
                    role = result_role.scalars().first()

                    if role:
                        user.roles.append(role)
                        added_role_names.append(role.name)

            if added_role_names:
                await session.commit()

            stmt_updated = (
                select(User).where(User.id == user_id).options(joinedload(User.roles))
            )
            result_updated = await session.execute(stmt_updated)
            return result_updated.scalars().first(), added_role_names

    async def get_user_with_roles(self, user_id: UUID) -> User | None:
        """
        Get a user by ID with their roles.

        Args:
            user_id: The user ID

        Returns:
            User | None: User with roles or None if not found
        """
        async with self.session_factory() as session:
            stmt = (
                select(User).where(User.id == user_id).options(joinedload(User.roles))
            )
            result = await session.execute(stmt)
            return result.scalars().first()

    async def get_all_superusers(self) -> list[User]:
        """
        Get all superusers in the system.

        Returns:
            List of superuser objects
        """
        async with self.session_factory() as session:
            result = await session.execute(
                select(User)
                .filter(User.is_superuser == True)  # noqa: E712
                .options(joinedload(User.roles))
                .order_by(User.username)
            )
            return result.unique().scalars().all()

    async def update_is_superuser(
        self, user_id: UUID, is_superuser: bool
    ) -> User | None:
        """
        Update the superuser status of a user.

        Args:
            user_id: User ID
            is_superuser: New superuser status

        Returns:
            Updated user object if found, None otherwise
        """
        user = await self.get_by_id(user_id)
        if not user:
            return None

        user.is_superuser = is_superuser
        return await self.update(user)

    async def count_superusers(self) -> int:
        """
        Count the number of superusers in the system.

        Returns:
            Number of superusers
        """
        async with self.session_factory() as session:
            result = await session.execute(
                select(func.count()).select_from(User).filter(User.is_superuser == True)  # noqa: E712
            )
            return result.scalar() or 0<|MERGE_RESOLUTION|>--- conflicted
+++ resolved
@@ -1,12 +1,8 @@
 """Repository for User model operations."""
 
-<<<<<<< HEAD
-from sqlalchemy import select
-=======
 from uuid import UUID
 
 from sqlalchemy import func, select
->>>>>>> 7aed2259
 from sqlalchemy.orm import joinedload
 from uuid import UUID
 from src.db.models import Role

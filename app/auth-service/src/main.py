--- conflicted
+++ resolved
@@ -4,13 +4,10 @@
 from fastapi.middleware.cors import CORSMiddleware
 import logging
 
-<<<<<<< HEAD
+from src.api.auth import public_router as auth_public_router
+from src.api.auth import private_router as auth_private_router
 from passlib.context import CryptContext
 from src.api.auth import router as auth_router
-=======
-from src.api.auth import public_router as auth_public_router
-from src.api.auth import private_router as auth_private_router
->>>>>>> 970cda33
 from src.api.health import router as health_router
 from src.api.middleware.superuser_middleware import SuperuserMiddleware
 from src.api.roles import router as roles_router
@@ -20,15 +17,12 @@
 from src.core.config import get_settings
 from src.core.container import Container
 from src.core.logger import setup_logging
-<<<<<<< HEAD
+from src.core.middleware.authentication import AuthenticationMiddleware
 from src.api.middleware.anonymous_user_middleware import AnonymousUserMiddleware
 
 
 from fastapi import FastAPI
 from fastapi.middleware.cors import CORSMiddleware
-=======
-from src.core.middleware.authentication import AuthenticationMiddleware
->>>>>>> 970cda33
 
 pwd_context = CryptContext(schemes=["bcrypt"], deprecated="auto")
 
@@ -100,7 +94,6 @@
         audit_log_repository_getter=lambda app: app.container.audit_log_repository(),
     )
 
-<<<<<<< HEAD
     app.add_middleware(
         AnonymousUserMiddleware
     )
@@ -113,8 +106,6 @@
     app.include_router(user_roles_router)
     app.include_router(superuser_router)
 
-=======
->>>>>>> 970cda33
     return app
 
 

--- conflicted
+++ resolved
@@ -8,7 +8,6 @@
 from src.api.health import router as health_router
 from src.api.middleware.superuser_middleware import SuperuserMiddleware
 from src.api.roles import router as roles_router
-from src.api.superuser import router as superuser_router
 from src.api.user_roles import router as user_roles_router
 from src.api.users import router as users_router
 from src.core.config import get_settings
@@ -72,14 +71,12 @@
         allow_headers=["*"],
     )
 
-<<<<<<< HEAD
-    app.add_middleware(AnonymousUserMiddleware)
-=======
     app.add_middleware(
         SuperuserMiddleware,
         audit_log_repository_getter=lambda app: app.container.audit_log_repository(),
     )
->>>>>>> 512ae5ce
+
+    app.add_middleware(AnonymousUserMiddleware)
 
     # Include routers
     app.include_router(health_router, prefix="/api/health", tags=["Health"])

--- conflicted
+++ resolved
@@ -6,11 +6,8 @@
 from src.api.auth import router as auth_router
 from src.api.decorators import PermissionAwareRoute
 from src.api.health import router as health_router
-<<<<<<< HEAD
 from src.api.middleware.permission_middleware import PermissionMiddleware
-=======
 from src.api.middleware.superuser_middleware import SuperuserMiddleware
->>>>>>> 512ae5ce
 from src.api.roles import router as roles_router
 from src.api.superuser import router as superuser_router
 from src.api.user_roles import router as user_roles_router
@@ -64,6 +61,12 @@
         allow_methods=["*"],
         allow_headers=["*"],
     )
+
+    app.add_middleware(
+        SuperuserMiddleware,
+        audit_log_repository_getter=lambda app: app.container.audit_log_repository(),
+    )
+    
     app.add_middleware(
         PermissionMiddleware,
         user_service= lambda app: app.container.user_service(),
@@ -71,11 +74,6 @@
     )
 
     app.router.route_class = PermissionAwareRoute
-
-    app.add_middleware(
-        SuperuserMiddleware,
-        audit_log_repository_getter=lambda app: app.container.audit_log_repository(),
-    )
 
     # Include routers
     app.include_router(health_router, prefix="/api/health", tags=["Health"])

--- conflicted
+++ resolved
@@ -60,7 +60,7 @@
         allow_headers=["*"],
     )
 
-<<<<<<< HEAD
+
     # Routers without required authentication
     public_router = APIRouter()
     public_router.include_router(
@@ -78,20 +78,11 @@
     # Include routers
     app.include_router(public_router)
     app.include_router(private_router)
-=======
+
     app.add_middleware(
         SuperuserMiddleware,
         audit_log_repository_getter=lambda app: app.container.audit_log_repository(),
     )
-
-    # Include routers
-    app.include_router(health_router, prefix="/api/health", tags=["Health"])
-    app.include_router(auth_router)
-    app.include_router(users_router)
-    app.include_router(roles_router)
-    app.include_router(user_roles_router)
-    app.include_router(superuser_router)
->>>>>>> 7aed2259
 
     return app
 

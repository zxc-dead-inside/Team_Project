--- conflicted
+++ resolved
@@ -1,20 +1,15 @@
 """Main application entry point for the Authentication Service."""
-
+from fastapi import FastAPI
+from fastapi.middleware.cors import CORSMiddleware
 import logging
 from contextlib import asynccontextmanager
 
-<<<<<<< HEAD
-from fastapi import FastAPI
-from fastapi.middleware.cors import CORSMiddleware
-
 from src.api import api_router
 from src.api.auth import auth_router
-=======
 from src.api.auth import router as auth_router
 from src.api.health import router as health_router
 from src.api.roles import router as roles_router
 from src.api.users import router as users_router
->>>>>>> 0e145d74
 from src.core.config import get_settings
 from src.core.container import Container
 from src.core.logger import setup_logging
@@ -62,18 +57,13 @@
         allow_headers=["*"],
     )
 
-<<<<<<< HEAD
-=======
     # Include routers
     app.include_router(health_router, prefix="/api/health", tags=["Health"])
     app.include_router(auth_router)
     app.include_router(users_router)
     app.include_router(roles_router)
->>>>>>> 0e145d74
+    app.include_router(api_router)
 
-    # Include routers
-    app.include_router(api_router)
-    app.include_router(auth_router)
     return app
 
 

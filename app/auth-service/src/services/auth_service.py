--- conflicted
+++ resolved
@@ -31,12 +31,9 @@
         self.access_token_expire_minutes = access_token_expire_minutes
         self.refresh_token_expire_days = refresh_token_expire_days
         self.email_service = email_service
-<<<<<<< HEAD
         self.reset_password_service = reset_password_service
     
-=======
-
->>>>>>> ef16a392
+
     async def authenticate_user(self, username: str, password: str) -> User | None:
         """
         Authenticate a user with username/email and password.

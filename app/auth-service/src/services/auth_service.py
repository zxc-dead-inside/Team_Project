"""Authentication service for user authentication and authorization."""

from datetime import UTC, datetime, timedelta
<<<<<<< HEAD
from fastapi import HTTPException
import uuid
import jwt
from passlib.context import CryptContext

from src.db.repositories.user_repository import UserRepository
from src.db.models.user import User
from src.db.models.token_blacklist import TokenBlacklist
=======
from uuid import UUID

from jose import jwt
from passlib.context import CryptContext
from src.db.models.user import User
from src.db.repositories.user_repository import UserRepository
from src.services.email_verification_service import EmailService
>>>>>>> 0e145d74


class AuthService:
    """Service for authentication operations."""
    
    password_context = CryptContext(schemes=["argon2", "bcrypt"], deprecated="auto")

    def __init__(
        self,
        user_repository: UserRepository,
        secret_key: str,
        access_token_expire_minutes: int = 30,
        refresh_token_expire_days: int = 7,
        email_service: EmailService | None = None,
    ):
        """Initialize the auth service."""
        self.user_repository = user_repository
        self.secret_key = secret_key
        self.access_token_expire_minutes = access_token_expire_minutes
        self.refresh_token_expire_days = refresh_token_expire_days
<<<<<<< HEAD
        self.uuid = uuid.uuid4()
=======
        self.email_service = email_service
>>>>>>> 0e145d74
    
    async def identificate_user(self, username: str) -> User | None:
        """
        Identificate a user with username/email.
        
        Args:
            username: Username or email
            
        Returns:
            Optional[User]: User if identification is successful, None otherwise
        """
        user = await self.user_repository.get_by_username(username)
        
        if not user:
            # Try with email
            user = await self.user_repository.get_by_email(username)
        
        if not user:
            return None
<<<<<<< HEAD
        
        return user

    async def authenticate_user(self, user: User, password: str) -> User | None:
        """
        Authenticate a user with password.
        
        Args:
            username: Username or email
            password: Password
            
        Returns:
            Optional[User]: User if authentication is successful, None otherwise
        """
        if not self.verify_password(password, user.hashed_password):
=======

        if not self.verify_password(password, user.password):
>>>>>>> 0e145d74
            return None
        
        return user

    def verify_password(self, plain_password: str, hashed_password: str) -> bool:
        """
        Verify a password against its hash.
        
        Args:
            plain_password: Plain password
            hashed_password: Hashed password
            
        Returns:
            bool: True if the password is correct, False otherwise
        """
        return self.password_context.verify(plain_password, hashed_password)
    
    def hash_password(self, password: str) -> str:
        """
        Hash a password.
        
        Args:
            password: Plain password
            
        Returns:
            str: Hashed password
        """
        return self.password_context.hash(password)
    
<<<<<<< HEAD
    def create_access_token(self, user_id: int, token_version: datetime) -> str:
=======
    def create_access_token(self, user_id: UUID) -> str:
>>>>>>> 0e145d74
        """
        Create an access token for a user.
        
        Args:
            user_id: User ID
            user_token_version: User token version
            
        Returns:
            str: JWT access token
        """
        expires_delta = timedelta(minutes=self.access_token_expire_minutes)
        expire = datetime.now(UTC) + expires_delta
        
        to_encode = {
            "sub": str(user_id),
            "exp": expire,
            "type": "access",
            "token_version": str(token_version)
        }
        
        return jwt.encode(to_encode, self.secret_key, algorithm="HS256")
<<<<<<< HEAD
    
    def create_refresh_token(self, user_id: int, token_version: datetime) -> str:
=======

    def create_refresh_token(self, user_id: UUID) -> str:
>>>>>>> 0e145d74
        """
        Create a refresh token for a user.

        Args:
            user_id: User ID
<<<<<<< HEAD
            user_token_version: User token version
            
=======

>>>>>>> 0e145d74
        Returns:
            str: JWT refresh token
        """
        expires_delta = timedelta(days=self.refresh_token_expire_days)
        expire = datetime.now(UTC) + expires_delta

        to_encode = {
            "sub": str(user_id),
            "exp": expire,
            "type": "refresh",
            "token_version": str(token_version),
            "jti": str(self.uuid)
        }

        return jwt.encode(to_encode, self.secret_key, algorithm="HS256")
<<<<<<< HEAD
    
    async def update_token_blacklist(self, token_blacklist) -> None:
        payload = jwt.decode(
            token_blacklist, self.secret_key, algorithms=["HS256"])

        await self.user_repository.update_token_blacklist(
            TokenBlacklist(
                user_id = payload.get('sub'),
                expires_at = datetime.fromtimestamp(payload.get('exp')),
                jti = payload.get('jti')
            )
        )

        return None

    async def validate_token(self, token: str, type: str) -> User | None:
=======

    async def validate_token(self, token: str) -> User | None:
>>>>>>> 0e145d74
        """
        Validate a JWT token and return the associated user.

        Args:
            token: JWT token

        Returns:
            Optional[User]: User if the token is valid, None otherwise
        """
<<<<<<< HEAD
        if not token:
            raise HTTPException(
                status_code=401, detail="Authentication required")
        try:
            payload = jwt.decode(token, self.secret_key, algorithms=["HS256"])
            user_id = payload.get("sub")
            if payload.get('type') != type: raise jwt.InvalidTokenError
        except jwt.ExpiredSignatureError:
            raise HTTPException(status_code=401, detail="Token has expired")
        except jwt.InvalidTokenError:
            raise HTTPException(status_code=401, detail="Invalid token")

        user: User = await self.user_repository.get_by_id(user_id)
        if payload.get('token_version') != str(user.token_version):
            raise HTTPException(status_code=401, detail="Invalid token")

        return user
    
    async def check_refresh_token_blacklist(self, token: str) -> None:
        payload = jwt.decode(token, self.secret_key, algorithms=["HS256"])

        if await self.user_repository.get_token_from_blacklist(
            payload.get('jti')):
            raise HTTPException(status_code=401, detail="Token has expired")
        
        return None
=======
        try:
            payload = jwt.decode(token, self.secret_key, algorithms=["HS256"])
            user_id = payload.get("sub")

            return await self.user_repository.get_by_id(user_id)
        except Exception:
            return None

    async def register_user(
            self, username: str, email: str, password: str
    ) -> tuple[bool, str, User | None]:
        """
        Register a new user.
        
        Args:
            username: Username
            email: Email address
            password: Password
            
        Returns:
            tuple[bool, str, Optional[User]]: (success, message, user)
        """
        existing_user = await self.user_repository.get_by_username(username)
        if existing_user:
            return False, "Username already exists", None

        existing_user = await self.user_repository.get_by_email(email)
        if existing_user:
            return False, "Email already exists", None

        hashed_password = self.hash_password(password)

        user = User(
            username=username,
            email=email,
            password=hashed_password,
            is_active=False,
        )

        created_user = await self.user_repository.create(user)

        return True, "User created successfully", created_user

    async def confirm_email(self, token: str) -> tuple[bool, str]:
        """
        Confirm a user's email address.
        
        Args:
            token: Email confirmation token
            
        Returns:
            Tuple[bool, str]: (success, message)
        """
        if not self.email_service:
            return False, "Email service not configured"

        is_valid, payload = self.email_service.validate_confirmation_token(token)

        if not is_valid or not payload:
            return False, "Invalid or expired token"

        user_id = payload.get("sub")
        email = payload.get("email")

        user = await self.user_repository.get_by_id(user_id)

        if not user:
            return False, "User not found"

        if user.email != email:
            return False, "Email mismatch"

        if user.is_active:
            return True, "Email already confirmed"

        user.is_active = True
        await self.user_repository.update(user)

        return True, "Email confirmed successfully"
>>>>>>> 0e145d74
<|MERGE_RESOLUTION|>--- conflicted
+++ resolved
@@ -1,24 +1,16 @@
 """Authentication service for user authentication and authorization."""
 
 from datetime import UTC, datetime, timedelta
-<<<<<<< HEAD
 from fastapi import HTTPException
-import uuid
 import jwt
 from passlib.context import CryptContext
-
-from src.db.repositories.user_repository import UserRepository
-from src.db.models.user import User
+import uuid
+from uuid import UUID
+
 from src.db.models.token_blacklist import TokenBlacklist
-=======
-from uuid import UUID
-
-from jose import jwt
-from passlib.context import CryptContext
 from src.db.models.user import User
 from src.db.repositories.user_repository import UserRepository
 from src.services.email_verification_service import EmailService
->>>>>>> 0e145d74
 
 
 class AuthService:
@@ -39,12 +31,10 @@
         self.secret_key = secret_key
         self.access_token_expire_minutes = access_token_expire_minutes
         self.refresh_token_expire_days = refresh_token_expire_days
-<<<<<<< HEAD
+
+        self.email_service = email_service
         self.uuid = uuid.uuid4()
-=======
-        self.email_service = email_service
->>>>>>> 0e145d74
-    
+
     async def identificate_user(self, username: str) -> User | None:
         """
         Identificate a user with username/email.
@@ -63,7 +53,6 @@
         
         if not user:
             return None
-<<<<<<< HEAD
         
         return user
 
@@ -78,11 +67,8 @@
         Returns:
             Optional[User]: User if authentication is successful, None otherwise
         """
-        if not self.verify_password(password, user.hashed_password):
-=======
-
         if not self.verify_password(password, user.password):
->>>>>>> 0e145d74
+
             return None
         
         return user
@@ -99,7 +85,7 @@
             bool: True if the password is correct, False otherwise
         """
         return self.password_context.verify(plain_password, hashed_password)
-    
+
     def hash_password(self, password: str) -> str:
         """
         Hash a password.
@@ -111,12 +97,9 @@
             str: Hashed password
         """
         return self.password_context.hash(password)
-    
-<<<<<<< HEAD
-    def create_access_token(self, user_id: int, token_version: datetime) -> str:
-=======
-    def create_access_token(self, user_id: UUID) -> str:
->>>>>>> 0e145d74
+
+    def create_access_token(self, user_id: UUID, token_version: datetime) -> str:
+
         """
         Create an access token for a user.
         
@@ -138,24 +121,15 @@
         }
         
         return jwt.encode(to_encode, self.secret_key, algorithm="HS256")
-<<<<<<< HEAD
-    
-    def create_refresh_token(self, user_id: int, token_version: datetime) -> str:
-=======
-
-    def create_refresh_token(self, user_id: UUID) -> str:
->>>>>>> 0e145d74
+
+    def create_refresh_token(self, user_id: UUID, token_version: datetime) -> str:
         """
         Create a refresh token for a user.
 
         Args:
             user_id: User ID
-<<<<<<< HEAD
             user_token_version: User token version
-            
-=======
-
->>>>>>> 0e145d74
+
         Returns:
             str: JWT refresh token
         """
@@ -171,8 +145,7 @@
         }
 
         return jwt.encode(to_encode, self.secret_key, algorithm="HS256")
-<<<<<<< HEAD
-    
+
     async def update_token_blacklist(self, token_blacklist) -> None:
         payload = jwt.decode(
             token_blacklist, self.secret_key, algorithms=["HS256"])
@@ -188,10 +161,7 @@
         return None
 
     async def validate_token(self, token: str, type: str) -> User | None:
-=======
-
-    async def validate_token(self, token: str) -> User | None:
->>>>>>> 0e145d74
+
         """
         Validate a JWT token and return the associated user.
 
@@ -201,7 +171,7 @@
         Returns:
             Optional[User]: User if the token is valid, None otherwise
         """
-<<<<<<< HEAD
+
         if not token:
             raise HTTPException(
                 status_code=401, detail="Authentication required")
@@ -219,7 +189,7 @@
             raise HTTPException(status_code=401, detail="Invalid token")
 
         return user
-    
+
     async def check_refresh_token_blacklist(self, token: str) -> None:
         payload = jwt.decode(token, self.secret_key, algorithms=["HS256"])
 
@@ -228,14 +198,6 @@
             raise HTTPException(status_code=401, detail="Token has expired")
         
         return None
-=======
-        try:
-            payload = jwt.decode(token, self.secret_key, algorithms=["HS256"])
-            user_id = payload.get("sub")
-
-            return await self.user_repository.get_by_id(user_id)
-        except Exception:
-            return None
 
     async def register_user(
             self, username: str, email: str, password: str
@@ -307,5 +269,4 @@
         user.is_active = True
         await self.user_repository.update(user)
 
-        return True, "Email confirmed successfully"
->>>>>>> 0e145d74
+        return True, "Email confirmed successfully"
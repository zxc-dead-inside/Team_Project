"""Service for user-related operations."""

<<<<<<< HEAD
from datetime import UTC, datetime
from fastapi import Request
=======
import logging
from datetime import datetime
>>>>>>> 4d3c6767
from uuid import UUID

from src.api.schemas.user_roles import UserRoleResponse
from src.core.logger import setup_logging
from src.db.models.login_history import LoginHistory
from src.db.models.user import User
from src.db.repositories.login_history_repository import LoginHistoryRepository
from src.db.repositories.role_repository import RoleRepository
from src.db.repositories.user_repository import UserRepository
from src.services.auth_service import AuthService
from src.services.redis_service import RedisService


setup_logging()


class UserService:
    """Service for user-related operations."""

    def __init__(
        self,
        user_repository: UserRepository,
        login_history_repository: LoginHistoryRepository,
        auth_service: AuthService,
        redis_service: RedisService,
        role_repository: RoleRepository,
    ):
        """Initialize the user service."""
<<<<<<< HEAD
        self.user_repository: UserRepository = user_repository
        self.login_history_repository: LoginHistoryRepository = login_history_repository
        self.auth_service: AuthService = auth_service
        self.user: User
=======
        self.user_repository = user_repository
        self.login_history_repository = login_history_repository
        self.auth_service = auth_service
        self.redis_service = redis_service
        self.role_repository = role_repository

        self.user_cache_key_prefix = "user:"
        self.user_roles_cache_key_prefix = "user_roles:"

    async def _invalidate_user_cache(self, user_id: UUID):
        """Invalidate cache for a user and their roles."""
        try:
            user_key = f"{self.user_cache_key_prefix}{user_id}"
            await self.redis_service.delete(user_key)

            user_roles_key = f"{self.user_roles_cache_key_prefix}{user_id}"
            await self.redis_service.delete(user_roles_key)

            logging.debug(f"Cache invalidated for user {user_id}")
        except Exception as e:
            logging.error(f"Error invalidating user cache: {e}")
>>>>>>> 4d3c6767

    async def get_user_profile(self, user_id: UUID) -> User | None:
        """
        Get user profile by ID.

        Args:
            user_id: User ID

        Returns:
            User | None: User if found, None otherwise
        """
        if self.user.id == user_id: return self.user
        return await self.user_repository.get_by_id(user_id)

    async def update_username(
        self, user_id: UUID, new_username: str
    ) -> tuple[bool, str, User | None]:
        """
        Update a user's username.

        Args:
            user_id: User ID
            new_username: New username

        Returns:
            tuple[bool, str, User | None]: (success, message, updated user)
        """
        # Check if user exists
        user = await self.user_repository.get_by_id(user_id)
        if not user:
            return False, "User not found", None

        # Check if username is already taken
        existing_user = await self.user_repository.get_by_username(new_username)
        if existing_user and existing_user.id != user_id:
            return False, "Username already exists", None

        # Update username
        user.username = new_username
        updated_user = await self.user_repository.update(user)

        return True, "Username updated successfully", updated_user

    async def update_password(
        self, user_id: UUID, current_password: str, new_password: str
    ) -> tuple[bool, str]:
        """
        Update a user's password.

        Args:
            user_id: User ID
            current_password: Current password
            new_password: New password

        Returns:
            tuple[bool, str]: (success, message)
        """
        # Check if user exists
        user = await self.user_repository.get_by_id(user_id)
        if not user:
            return False, "User not found"

        # Verify current password
        if not self.auth_service.verify_password(current_password, user.password):
            return False, "Current password is incorrect"

        # Hash new password
        hashed_password = self.auth_service.hash_password(new_password)

        # Update password
        user.password = hashed_password
        await self.user_repository.update(user)

        return True, "Password updated successfully"

    async def get_login_history(
        self,
        user_id: UUID,
        page: int = 1,
        size: int = 10,
        start_date: datetime | None = None,
        end_date: datetime | None = None,
        successful_only: bool | None = None,
    ) -> tuple[list[LoginHistory], int]:
        """
        Get login history for a user with pagination and filtering.

        Args:
            user_id: User ID
            page: Page number (1-indexed)
            size: Page size
            start_date: Optional start date for filtering
            end_date: Optional end date for filtering
            successful_only: Optional filter for successful logins

        Returns:
            tuple[list[LoginHistory], int]: List of login history entries and total count
        """
        return await self.login_history_repository.get_by_user_id(
            user_id=user_id,
            page=page,
            size=size,
            start_date=start_date,
            end_date=end_date,
            successful_only=successful_only,
        )
<<<<<<< HEAD
    
    async def login_by_credentials(
            self, username: str, password: str, request: Request
    ) -> tuple[str, str] | None:
        """
        Authenticate user by credentials and return JWT pair.
        Creates event in LoginHistory.

        Args:
            username: User`s username
            password: User`s password

        Returns:
            tuple[str, str | None]: (access_token, refresh_jwt), None if Login failed
        """
        user: User = await self.auth_service.identificate_user(
            username=username)
        
        if not user:
            return None
        
        login_history = LoginHistory(
            user_id = user.id,
            user_agent = request.headers.get('User-Agent', None),
            ip_address = request.client.host,
            login_time = datetime.now(UTC),
            successful = 'Y'
        )

        if not await self.auth_service.authenticate_user(
            user=user, password=password):
            login_history.successful = 'N'
            await self.auth_service.user_repository.update_history(
                login_history=login_history)
            return None

        # Check token_version for multi-device-logout
        if user.token_version == None:
            user.token_version = datetime.now(UTC)

        access_token = self.auth_service.create_access_token(
            user_id=user.id, token_version=user.token_version)
        refresh_token = self.auth_service.create_refresh_token(
            user_id=user.id, token_version=user.token_version)

        await self.auth_service.user_repository.update(user=user)

        await self.auth_service.user_repository.update_history(
            login_history=login_history)

        return access_token, refresh_token

    async def logout_from_all_device(self) -> tuple[str, str]:
        """
        Logout from all device and return new JWT pair with new token_version.

        Returns:
            tuple[str, str]: (access_token, refresh_jwt)
        """

        self.user.token_version = datetime.now(UTC)
        
        access_token = self.auth_service.create_access_token(
            user_id=self.user.id, token_version=self.user.token_version)
        refresh_token = self.auth_service.create_refresh_token(
            user_id=self.user.id, token_version=self.user.token_version)
        
        await self.auth_service.user_repository.update(user=self.user)

        return access_token, refresh_token
    
    async def refresh_token(self, refresh_token: str) -> tuple[str, str]:
        """
        Validate refresh token and create new JWT pair.
        Adds current refresh token to blacklist.

        Returns:
            tuple[str, str] | None: (access_token, refresh_jwt)
        """
        self.user = await self.auth_service.validate_token(
            token=refresh_token, type='refresh')
        await self.auth_service.check_refresh_token_blacklist(
            token=refresh_token)

        access_token = self.auth_service.create_access_token(
            user_id=self.user.id, token_version=self.user.token_version)
        refresh_token = self.auth_service.create_refresh_token(
            user_id=self.user.id, token_version=self.user.token_version)
        
        await self.auth_service.update_token_blacklist(
            refresh_token
        )
        return access_token, refresh_token
=======

    async def assign_role_to_user(
        self, user_id: UUID, role_id: UUID
    ) -> tuple[bool, str, User | None]:
        """
        Assign a role to a user.

        Args:
            user_id: The user ID
            role_id: The role ID to assign

        Returns:
            tuple[bool, str, User | None]: (success, message, updated user)
        """
        user = await self.user_repository.get_by_id(user_id)
        if not user:
            return False, f"User with ID {user_id} not found", None

        role = await self.role_repository.get_by_id(role_id)
        if not role:
            return False, f"Role with ID {role_id} not found", None

        updated_user = await self.user_repository.assign_role(user_id, role_id)

        if not updated_user:
            return False, "Failed to assign role to user", None

        if role_id in [r.id for r in user.roles]:
            return False, f"User already has role '{role.name}'", user

        await self._invalidate_user_cache(user_id)

        return True, f"Role '{role.name}' assigned to user", updated_user

    async def remove_role_from_user(
        self, user_id: UUID, role_id: UUID
    ) -> tuple[bool, str, User | None]:
        """
        Remove a role from a user.

        Args:
            user_id: The user ID
            role_id: The role ID to remove

        Returns:
            tuple[bool, str, User | None]: (success, message, updated user)
        """
        user = await self.user_repository.get_user_with_roles(user_id)
        if not user:
            return False, f"User with ID {user_id} not found", None

        role = await self.role_repository.get_by_id(role_id)
        if not role:
            return False, f"Role with ID {role_id} not found", None

        if role_id not in [r.id for r in user.roles]:
            return False, f"User does not have role '{role.name}'", user

        if len(user.roles) == 1:
            return False, "Cannot remove the last role from a user", user

        updated_user = await self.user_repository.remove_role(user_id, role_id)

        if not updated_user:
            return False, "Failed to remove role from user", None

        await self._invalidate_user_cache(user_id)

        return True, f"Role '{role.name}' removed from user", updated_user

    async def bulk_assign_roles(
        self, user_id: UUID, role_ids: list[UUID]
    ) -> tuple[bool, str, User | None]:
        """
        Assign multiple roles to a user.

        Args:
            user_id: The user ID
            role_ids: List of role IDs to assign

        Returns:
            tuple[bool, str, User | None]: (success, message, updated user)
        """
        user = await self.user_repository.get_by_id(user_id)
        if not user:
            return False, f"User with ID {user_id} not found", None

        for role_id in role_ids:
            role = await self.role_repository.get_by_id(role_id)
            if not role:
                return False, f"Role with ID {role_id} not found", None

        updated_user, added_roles = await self.user_repository.bulk_assign_roles(
            user_id, role_ids
        )

        if not updated_user:
            return False, "Failed to assign roles to user", None

        if not added_roles:
            return False, "No new roles to assign", user

        await self._invalidate_user_cache(user_id)

        return (
            True,
            f"Roles assigned to user: {', '.join(added_roles)}",
            updated_user,
        )

    async def get_user_roles(
        self, user_id: UUID
    ) -> tuple[bool, str, UserRoleResponse | None]:
        """
        Get all roles assigned to a user with caching.

        Args:
            user_id: The user ID

        Returns:
            tuple[bool, str, UserRoleResponse | None]: (success, message, response)
        """
        user_roles_key = f"{self.user_roles_cache_key_prefix}{user_id}"
        cached_roles = await self.redis_service.get_model(
            user_roles_key, UserRoleResponse
        )
        if cached_roles:
            logging.debug(f"Returning user roles for {user_id} from cache")
            return True, "User roles retrieved from cache", cached_roles

        user = await self.user_repository.get_user_with_roles(user_id)
        if not user:
            return False, f"User with ID {user_id} not found", None

        response = UserRoleResponse(
            user_id=user_id,
            role_ids=[role.id for role in user.roles],
            role_names=[role.name for role in user.roles],
        )

        await self.redis_service.set_model(user_roles_key, response)
        logging.debug(f"Cached user roles for {user_id}")

        return True, "User roles retrieved successfully", response
>>>>>>> 4d3c6767
<|MERGE_RESOLUTION|>--- conflicted
+++ resolved
@@ -1,12 +1,8 @@
 """Service for user-related operations."""
 
-<<<<<<< HEAD
 from datetime import UTC, datetime
 from fastapi import Request
-=======
 import logging
-from datetime import datetime
->>>>>>> 4d3c6767
 from uuid import UUID
 
 from src.api.schemas.user_roles import UserRoleResponse
@@ -33,19 +29,16 @@
         auth_service: AuthService,
         redis_service: RedisService,
         role_repository: RoleRepository,
+        user: User = None
     ):
         """Initialize the user service."""
-<<<<<<< HEAD
-        self.user_repository: UserRepository = user_repository
-        self.login_history_repository: LoginHistoryRepository = login_history_repository
-        self.auth_service: AuthService = auth_service
-        self.user: User
-=======
+        
         self.user_repository = user_repository
         self.login_history_repository = login_history_repository
         self.auth_service = auth_service
         self.redis_service = redis_service
         self.role_repository = role_repository
+        self.user = user
 
         self.user_cache_key_prefix = "user:"
         self.user_roles_cache_key_prefix = "user_roles:"
@@ -62,7 +55,6 @@
             logging.debug(f"Cache invalidated for user {user_id}")
         except Exception as e:
             logging.error(f"Error invalidating user cache: {e}")
->>>>>>> 4d3c6767
 
     async def get_user_profile(self, user_id: UUID) -> User | None:
         """
@@ -169,7 +161,6 @@
             end_date=end_date,
             successful_only=successful_only,
         )
-<<<<<<< HEAD
     
     async def login_by_credentials(
             self, username: str, password: str, request: Request
@@ -263,7 +254,6 @@
             refresh_token
         )
         return access_token, refresh_token
-=======
 
     async def assign_role_to_user(
         self, user_id: UUID, role_id: UUID
@@ -407,5 +397,4 @@
         await self.redis_service.set_model(user_roles_key, response)
         logging.debug(f"Cached user roles for {user_id}")
 
-        return True, "User roles retrieved successfully", response
->>>>>>> 4d3c6767
+        return True, "User roles retrieved successfully", response
--- conflicted
+++ resolved
@@ -67,11 +67,7 @@
       - elasticsearch
       - service
     # networks:
-<<<<<<< HEAD
     #   - theatre_network
-=======
-    #  - theatre_network
->>>>>>> 3bf375d4
 
 volumes:
   static-data:

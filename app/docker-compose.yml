--- conflicted
+++ resolved
@@ -198,11 +198,8 @@
   static-data:
   esdata:
   postgres_data:
-<<<<<<< HEAD
   filebeat_data:
-=======
   mongodb_data:
->>>>>>> 45ac5128
 
 networks:
   theatre_network_d:

--- conflicted
+++ resolved
@@ -183,14 +183,10 @@
                     logger.info(f"Current {index} ETL Statistics: {stats}")
 
                 elif index == "genres":
-<<<<<<< HEAD
+
                     logger.info(f" Starting {index} ETL")
 
-                    genres = postgres_extractor.extract_genres(
-=======
-                    genres = postgres_extractor.extrac_genres(
->>>>>>> bab66ea8
-                        last_modified)
+                    genres = postgres_extractor.extract_genres(last_modified)
 
                     if not genres:
                         continue

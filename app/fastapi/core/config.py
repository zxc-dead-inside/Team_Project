from datetime import timedelta

from pydantic import computed_field
from pydantic_settings import BaseSettings


class Settings(BaseSettings):
    project_name: str = "Movies API"
    api_v1_str: str = "/api/v1"

    # CORS
    cors_origins: list[str] = ["http://localhost:3000", "http://localhost:8000"]

    # Elasticsearch
    elasticsearch_host: str = "elasticsearch"
    elasticsearch_port: int = 9200
    elasticsearch_username: str = ""
    elasticsearch_password: str = ""

    # Redis
    redis_host: str
    redis_port: int
    redis_cache_db: int

    @computed_field
    def redis_url(self) -> str:
        """Build Redis URL from components."""
        return f"redis://{self.redis_host}:{self.redis_port}/{self.redis_cache_db}"

    # Movie index
    movie_index: str = "movies"
    genre_index: str = "genres"
    person_index: str = "persons"

    default_ttl: timedelta = timedelta(minutes=15)

    # Auth service settings
    auth_service_url: str = "http://auth_service_api:8100"
    auth_service_timeout: int = 3  # seconds
    emergency_mode: bool = False  # Set to True to bypass auth service for all requests

    # Token settings
    token_blacklist_ttl: int = 86400

<<<<<<< HEAD
    # Sentry settings
    sentry_dsn: str
    sentry_environment: str = "development"
    sentry_traces_sample_rate: float = 1.0
    sentry_send_default_pii: str = "false"
    sentry_enable: str = "true"

=======
>>>>>>> b49cf193
    class Config:
        env_file = ".env"


settings = Settings()  # type: ignore<|MERGE_RESOLUTION|>--- conflicted
+++ resolved
@@ -42,7 +42,6 @@
     # Token settings
     token_blacklist_ttl: int = 86400
 
-<<<<<<< HEAD
     # Sentry settings
     sentry_dsn: str
     sentry_environment: str = "development"
@@ -50,8 +49,6 @@
     sentry_send_default_pii: str = "false"
     sentry_enable: str = "true"
 
-=======
->>>>>>> b49cf193
     class Config:
         env_file = ".env"
 

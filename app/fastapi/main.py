from contextlib import asynccontextmanager
from fastapi import FastAPI
from fastapi.middleware.cors import CORSMiddleware

from api.api import api_router
from core.config import settings
from db.elastic import es_connector
from db.redis import redis_connector

from core.logging_setup import setup_logging
from core.sentry_config import (
    setup_sentry, SentryContextMiddleware, SentryStructuredLogger
)
from middleware.logging import logging_middleware


setup_sentry()

setup_logging()
app_logger = SentryStructuredLogger(__name__)

async def _disconnect_resources():
    """
    Extra function for disconnecting.
    """
<<<<<<< HEAD
=======

    app_logger.info("Disconnecting from resources")
    await redis_connector.disconnect()
    await es_connector.disconnect()
>>>>>>> 9af8158f

    app_logger.info("Disconnecting from resources")
    await redis_connector.disconnect()
    await es_connector.disconnect()

@asynccontextmanager
async def lifespan(api: FastAPI):
    app_logger.info("Starting FastAPI application", service="fastapi")
    try:
        await redis_connector.connect()
        app_logger.info("Redis connected successfully")

        await es_connector.connect()
        app_logger.info("Elasticsearch connected successfully")

        yield

    except Exception as e:
        app_logger.error("Error during startup", error=e)
        raise
    finally:
        app_logger.info("Shutting down FastAPI application")
        await _disconnect_resources()



app = FastAPI(
    title=settings.project_name,
    openapi_url=f"{settings.api_v1_str}/openapi.json",
    description="API documentation",
    docs_url="/docs",
    redoc_url="/redoc",
    version="1.0.0",
    lifespan=lifespan,
)

# Add Sentry context middleware before other middleware
app.add_middleware(SentryContextMiddleware)

# Logging middleware
app.middleware("http")(logging_middleware)

# Set CORS middleware
app.add_middleware(
    CORSMiddleware,
    allow_origins=settings.cors_origins,
    allow_credentials=True,
    allow_methods=["*"],
    allow_headers=["*"],
)

app.include_router(api_router, prefix=settings.api_v1_str)<|MERGE_RESOLUTION|>--- conflicted
+++ resolved
@@ -23,13 +23,10 @@
     """
     Extra function for disconnecting.
     """
-<<<<<<< HEAD
-=======
 
     app_logger.info("Disconnecting from resources")
     await redis_connector.disconnect()
     await es_connector.disconnect()
->>>>>>> 9af8158f
 
     app_logger.info("Disconnecting from resources")
     await redis_connector.disconnect()

--- conflicted
+++ resolved
@@ -1,10 +1,6 @@
 from datetime import datetime
-<<<<<<< HEAD
 
 from sqlalchemy.ext.asyncio import AsyncSession
-=======
-from sqlalchemy.orm import Session
->>>>>>> a36a2e13
 from notification_app.core.database import get_db
 from notification_app.schemas.schemas import (
     Message,
@@ -29,7 +25,6 @@
     responses={404: {"description": "Not found"}},
 )
 
-<<<<<<< HEAD
 router = APIRouter()
 
 
@@ -47,73 +42,7 @@
 @router.get("/templates/{template_id}", response_model=MessageTemplate)
 async def get_template(template_id: int, db: AsyncSession = Depends(get_db)):
     template = await MessageTemplateService.get_template(db, template_id)
-=======
-@router.post(
-    "/templates/",
-    response_model=MessageTemplate,
-    status_code=status.HTTP_201_CREATED,
-    summary="Создать новый шаблон сообщения",
-    description="Создает новый шаблон сообщения с указанными параметрами.",
-    response_description="Созданный шаблон сообщения"
-)
-def create_template(template: MessageTemplateCreate, db: Session = Depends(get_db)):
-    """
-    Создает новый шаблон сообщения.
-    
-    Параметры:
-    - **name**: Название шаблона (обязательно)
-    - **content**: Содержимое шаблона с поддерживаемыми переменными (обязательно)
-    - **message_type**: Тип сообщения (email, sms, push) (обязательно)
-    - **description**: Описание шаблона (опционально)
-    
-    Возвращает созданный шаблон с присвоенным ID.
-    """
-    return MessageTemplateService.create_template(db, template)
 
-@router.get(
-    "/templates/",
-    response_model=list[MessageTemplate],
-    summary="Получить список шаблонов сообщений",
-    description="Возвращает список всех шаблонов сообщений с возможностью пагинации.",
-    response_description="Список шаблонов сообщений"
-)
-def get_templates(
-    skip: int = 0, 
-    limit: int = 100, 
-    db: Session = Depends(get_db)
-):
-    """
-    Получает список шаблонов сообщений с пагинацией.
-    
-    Параметры:
-    - **skip**: Количество записей для пропуска (по умолчанию 0)
-    - **limit**: Максимальное количество возвращаемых записей (по умолчанию 100)
-    
-    Возвращает список шаблонов.
-    """
-    return MessageTemplateService.get_templates(db, skip=skip, limit=limit)
-
-@router.get(
-    "/templates/{template_id}",
-    response_model=MessageTemplate,
-    summary="Получить шаблон по ID",
-    description="Возвращает шаблон сообщения по указанному идентификатору.",
-    response_description="Найденный шаблон сообщения",
-    responses={
-        404: {"description": "Шаблон не найден"}
-    }
-)
-def get_template(template_id: int, db: Session = Depends(get_db)):
-    """
-    Получает шаблон сообщения по его уникальному идентификатору.
-    
-    Параметры:
-    - **template_id**: ID шаблона (обязательно)
-    
-    Возвращает объект шаблона или 404 ошибку, если шаблон не найден.
-    """
-    template = MessageTemplateService.get_template(db, template_id)
->>>>>>> a36a2e13
     if template is None:
         raise HTTPException(
             status_code=status.HTTP_404_NOT_FOUND,
@@ -121,43 +50,12 @@
         )
     return template
 
-<<<<<<< HEAD
 
 @router.put("/templates/{template_id}", response_model=MessageTemplate)
 async def update_template(
     template_id: int, template: MessageTemplateUpdate, db: AsyncSession = Depends(get_db)
 ):
     updated_template = await MessageTemplateService.update_template(db, template_id, template)
-=======
-@router.put(
-    "/templates/{template_id}",
-    response_model=MessageTemplate,
-    summary="Обновить шаблон сообщения",
-    description="Обновляет существующий шаблон сообщения по указанному ID.",
-    response_description="Обновленный шаблон сообщения",
-    responses={
-        404: {"description": "Шаблон не найден"}
-    }
-)
-def update_template(
-    template_id: int, 
-    template: MessageTemplateUpdate, 
-    db: Session = Depends(get_db)
-):
-    """
-    Обновляет существующий шаблон сообщения.
-    
-    Параметры:
-    - **template_id**: ID обновляемого шаблона (обязательно)
-    - **name**: Новое название шаблона (опционально)
-    - **content**: Новое содержимое шаблона (опционально)
-    - **message_type**: Новый тип сообщения (опционально)
-    - **description**: Новое описание шаблона (опционально)
-    
-    Возвращает обновленный объект шаблона или 404 ошибку, если шаблон не найден.
-    """
-    updated_template = MessageTemplateService.update_template(db, template_id, template)
->>>>>>> a36a2e13
     if updated_template is None:
         raise HTTPException(
             status_code=status.HTTP_404_NOT_FOUND,
@@ -165,7 +63,6 @@
         )
     return updated_template
 
-<<<<<<< HEAD
 
 @router.delete("/templates/{template_id}")
 async def delete_template(template_id: int, db: AsyncSession = Depends(get_db)):
@@ -191,102 +88,7 @@
 @router.get("/messages/{message_id}", response_model=Message)
 async def get_message(message_id: int, db: AsyncSession = Depends(get_db)):
     message = await MessageService.get_message(db, message_id)
-=======
-@router.delete(
-    "/templates/{template_id}",
-    summary="Удалить шаблон сообщения",
-    description="Удаляет шаблон сообщения по указанному ID.",
-    response_description="Результат операции удаления",
-    responses={
-        200: {"description": "Шаблон успешно удален"},
-        404: {"description": "Шаблон не найден"}
-    }
-)
-def delete_template(template_id: int, db: Session = Depends(get_db)):
-    """
-    Удаляет шаблон сообщения по его ID.
-    
-    Параметры:
-    - **template_id**: ID удаляемого шаблона (обязательно)
-    
-    Возвращает сообщение об успешном удалении или 404 ошибку, если шаблон не найден.
-    """
-    success = MessageTemplateService.delete_template(db, template_id)
-    if not success:
-        raise HTTPException(
-            status_code=status.HTTP_404_NOT_FOUND,
-            detail="Шаблон не найден"
-        )
-    return {"message": "Шаблон успешно удален"}
 
-@router.post(
-    "/messages/",
-    response_model=Message,
-    status_code=status.HTTP_201_CREATED,
-    summary="Создать и отправить сообщение",
-    description="Создает новое сообщение и немедленно отправляет его.",
-    response_description="Созданное и отправленное сообщение"
-)
-def create_message(message: MessageCreate, db: Session = Depends(get_db)):
-    """
-    Создает и немедленно отправляет новое сообщение.
-    
-    Параметры:
-    - **recipient**: Адрес получателя (email/телефон и т.д.) (обязательно)
-    - **template_id**: ID используемого шаблона (обязательно)
-    - **context**: Контекстные данные для заполнения шаблона (в формате JSON)
-    - **send_at**: Время отправки (если требуется отложенная отправка)
-    
-    Возвращает созданное сообщение с информацией о статусе отправки.
-    """
-    message_obj = MessageService.create_message(db, message)
-    MessageService.send_message_immediately(db, message_obj)
-    return message_obj
-
-@router.get(
-    "/messages/",
-    response_model=list[Message],
-    summary="Получить список сообщений",
-    description="Возвращает список всех сообщений с возможностью пагинации.",
-    response_description="Список сообщений"
-)
-def get_messages(
-    skip: int = 0, 
-    limit: int = 100, 
-    db: Session = Depends(get_db)
-):
-    """
-    Получает список сообщений с пагинацией.
-    
-    Параметры:
-    - **skip**: Количество записей для пропуска (по умолчанию 0)
-    - **limit**: Максимальное количество возвращаемых записей (по умолчанию 100)
-    
-    Возвращает список сообщений с информацией о статусе отправки.
-    """
-    return MessageService.get_messages(db, skip=skip, limit=limit)
-
-@router.get(
-    "/messages/{message_id}",
-    response_model=Message,
-    summary="Получить сообщение по ID",
-    description="Возвращает сообщение по указанному идентификатору.",
-    response_description="Найденное сообщение",
-    responses={
-        404: {"description": "Сообщение не найдено"}
-    }
-)
-def get_message(message_id: int, db: Session = Depends(get_db)):
-    """
-    Получает сообщение по его уникальному идентификатору.
-    
-    Параметры:
-    - **message_id**: ID сообщения (обязательно)
-    
-    Возвращает объект сообщения или 404 ошибку, если сообщение не найдено.
-    """
-    message = MessageService.get_message(db, message_id)
->>>>>>> a36a2e13
     if message is None:
         raise HTTPException(
             status_code=status.HTTP_404_NOT_FOUND,
@@ -294,7 +96,6 @@
         )
     return message
 
-<<<<<<< HEAD
 
 # Запланированные задачи
 @router.post("/scheduled-tasks/", response_model=ScheduledTask)
@@ -310,72 +111,7 @@
 @router.get("/scheduled-tasks/{task_id}", response_model=ScheduledTask)
 async def get_scheduled_task(task_id: int, db: AsyncSession = Depends(get_db)):
     task = await ScheduledTaskService.get_scheduled_task(db, task_id)
-=======
-@router.post(
-    "/scheduled-tasks/",
-    response_model=ScheduledTask,
-    status_code=status.HTTP_201_CREATED,
-    summary="Создать запланированную задачу",
-    description="Создает новую запланированную задачу для отложенной отправки сообщений.",
-    response_description="Созданная запланированная задача"
-)
-def create_scheduled_task(task: ScheduledTaskCreate, db: Session = Depends(get_db)):
-    """
-    Создает новую запланированную задачу.
-    
-    Параметры:
-    - **message_id**: ID сообщения для отправки (обязательно)
-    - **scheduled_time**: Дата и время запланированной отправки (обязательно)
-    - **status**: Статус задачи (по умолчанию 'pending')
-    
-    Возвращает созданную запланированную задачу.
-    """
-    return ScheduledTaskService.create_scheduled_task(db, task)
 
-@router.get(
-    "/scheduled-tasks/",
-    response_model=list[ScheduledTask],
-    summary="Получить список запланированных задач",
-    description="Возвращает список всех запланированных задач с возможностью пагинации.",
-    response_description="Список запланированных задач"
-)
-def get_scheduled_tasks(
-    skip: int = 0, 
-    limit: int = 100, 
-    db: Session = Depends(get_db)
-):
-    """
-    Получает список запланированных задач с пагинацией.
-    
-    Параметры:
-    - **skip**: Количество записей для пропуска (по умолчанию 0)
-    - **limit**: Максимальное количество возвращаемых записей (по умолчанию 100)
-    
-    Возвращает список задач с их статусом и временем выполнения.
-    """
-    return ScheduledTaskService.get_scheduled_tasks(db, skip=skip, limit=limit)
-
-@router.get(
-    "/scheduled-tasks/{task_id}",
-    response_model=ScheduledTask,
-    summary="Получить запланированную задачу по ID",
-    description="Возвращает запланированную задачу по указанному идентификатору.",
-    response_description="Найденная запланированная задача",
-    responses={
-        404: {"description": "Запланированная задача не найдена"}
-    }
-)
-def get_scheduled_task(task_id: int, db: Session = Depends(get_db)):
-    """
-    Получает запланированную задачу по ее уникальному идентификатору.
-    
-    Параметры:
-    - **task_id**: ID задачи (обязательно)
-    
-    Возвращает объект задачи или 404 ошибку, если задача не найдена.
-    """
-    task = ScheduledTaskService.get_scheduled_task(db, task_id)
->>>>>>> a36a2e13
     if task is None:
         raise HTTPException(
             status_code=status.HTTP_404_NOT_FOUND,
@@ -383,39 +119,11 @@
         )
     return task
 
-<<<<<<< HEAD
 
 @router.put("/scheduled-tasks/{task_id}", response_model=ScheduledTask)
 async def update_scheduled_task(task_id: int, task: ScheduledTaskUpdate, db: AsyncSession = Depends(get_db)):
     updated_task = await ScheduledTaskService.update_scheduled_task(db, task_id, task)
-=======
-@router.put(
-    "/scheduled-tasks/{task_id}",
-    response_model=ScheduledTask,
-    summary="Обновить запланированную задачу",
-    description="Обновляет существующую запланированную задачу по указанному ID.",
-    response_description="Обновленная запланированная задача",
-    responses={
-        404: {"description": "Запланированная задача не найдена"}
-    }
-)
-def update_scheduled_task(
-    task_id: int, 
-    task: ScheduledTaskUpdate, 
-    db: Session = Depends(get_db)
-):
-    """
-    Обновляет существующую запланированную задачу.
-    
-    Параметры:
-    - **task_id**: ID обновляемой задачи (обязательно)
-    - **scheduled_time**: Новое время выполнения задачи (опционально)
-    - **status**: Новый статус задачи (опционально)
-    
-    Возвращает обновленный объект задачи или 404 ошибку, если задача не найдена.
-    """
-    updated_task = ScheduledTaskService.update_scheduled_task(db, task_id, task)
->>>>>>> a36a2e13
+
     if updated_task is None:
         raise HTTPException(
             status_code=status.HTTP_404_NOT_FOUND,
@@ -423,33 +131,11 @@
         )
     return updated_task
 
-<<<<<<< HEAD
 
 @router.delete("/scheduled-tasks/{task_id}")
 async def delete_scheduled_task(task_id: int, db: AsyncSession = Depends(get_db)):
     success = await ScheduledTaskService.delete_scheduled_task(db, task_id)
-=======
-@router.delete(
-    "/scheduled-tasks/{task_id}",
-    summary="Удалить запланированную задачу",
-    description="Удаляет запланированную задачу по указанному ID.",
-    response_description="Результат операции удаления",
-    responses={
-        200: {"description": "Задача успешно удалена"},
-        404: {"description": "Задача не найдена"}
-    }
-)
-def delete_scheduled_task(task_id: int, db: Session = Depends(get_db)):
-    """
-    Удаляет запланированную задачу по ее ID.
-    
-    Параметры:
-    - **task_id**: ID удаляемой задачи (обязательно)
-    
-    Возвращает сообщение об успешном удалении или 404 ошибку, если задача не найдена.
-    """
-    success = ScheduledTaskService.delete_scheduled_task(db, task_id)
->>>>>>> a36a2e13
+
     if not success:
         raise HTTPException(
             status_code=status.HTTP_404_NOT_FOUND,
